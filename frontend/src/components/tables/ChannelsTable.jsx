--- conflicted
+++ resolved
@@ -372,12 +372,6 @@
 
   const matchEpg = async () => {
     try {
-<<<<<<< HEAD
-      await API.matchEpg();
-      showAlert('EPG matching task started!');
-    } catch (err) {
-      showAlert(err.message);
-=======
       // Hit our new endpoint that triggers the fuzzy matching Celery task
       await API.matchEpg();
 
@@ -387,7 +381,6 @@
       });
     } catch (err) {
       notifications.show(`Error: ${err.message}`);
->>>>>>> 245215eb
     }
   };
 
