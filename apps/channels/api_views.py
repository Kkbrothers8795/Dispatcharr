--- conflicted
+++ resolved
@@ -538,21 +538,14 @@
             )
 
             channel_number = None
-<<<<<<< HEAD
             if "tvg-chno" in stream_custom_props:
                 channel_number = float(stream_custom_props["tvg-chno"])
             elif "channel-number" in stream_custom_props:
                 channel_number = float(stream_custom_props["channel-number"])
-=======
-            if 'tvg-chno' in stream_custom_props:
-                channel_number = float(stream_custom_props['tvg-chno'])
-            elif 'channel-number' in stream_custom_props:
-                channel_number = float(stream_custom_props['channel-number'])
             # Get the tvc_guide_stationid from custom properties if it exists
             tvc_guide_stationid = None
-            if 'tvc-guide-stationid' in stream_custom_props:
-                tvc_guide_stationid = stream_custom_props['tvc-guide-stationid']
->>>>>>> 1087568d
+            if "tvc-guide-stationid" in stream_custom_props:
+                tvc_guide_stationid = stream_custom_props["tvc-guide-stationid"]
 
             # Determine channel number: if provided, use it (if free); else auto assign.
             if channel_number is None:
@@ -588,7 +581,7 @@
             channel_data = {
                 "channel_number": channel_number,
                 "name": name,
-                'tvc_guide_stationid': tvc_guide_stationid,
+                "tvc_guide_stationid": tvc_guide_stationid,
                 "tvg_id": stream.tvg_id,
                 "channel_group_id": channel_group.id,
             }
