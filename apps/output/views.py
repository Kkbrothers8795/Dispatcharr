--- conflicted
+++ resolved
@@ -11,10 +11,7 @@
 import html  # Add this import for XML escaping
 
 @csrf_exempt
-<<<<<<< HEAD
 @require_http_methods(["GET", "POST"])
-=======
->>>>>>> 9b053ce1
 def generate_m3u(request, profile_name=None):
     """
     Dynamically generate an M3U file from channels.
